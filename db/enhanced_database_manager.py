import sqlite3
import os
import json
import pickle
from datetime import datetime
from typing import List, Dict, Any, Tuple, Optional
from sql_engine.simple_sql_compiler import SimpleSQLCompiler

class EnhancedDatabaseManager:
    def __init__(self, db_path: str):
        """Enhanced database manager with advanced features."""
        self.db_path = db_path
        self.current_db = None
        self.connection = None
        self.cursor = None
        self.sql_compiler = SimpleSQLCompiler()
        self.query_history = []
        self.favorites = []
        self.schemas = {}
        
        # Ensure directories exist
        os.makedirs(db_path, exist_ok=True)
        os.makedirs(os.path.join(db_path, "backups"), exist_ok=True)
        os.makedirs(os.path.join(db_path, "schemas"), exist_ok=True)
        
        # Load saved data
        self.load_query_history()
        self.load_favorites()
        self.load_schemas()

    def create_database(self, db_name: str) -> bool:
        """Create a new database with enhanced features."""
        db_file = os.path.join(self.db_path, f"{db_name}.db")
        try:
            conn = sqlite3.connect(db_file)
            # Enable foreign key constraints
            conn.execute("PRAGMA foreign_keys = ON")
            conn.close()
            print(f"Database created successfully: {db_file}")
            return self.open_database(db_name)
        except sqlite3.Error as e:
            print(f"Error creating database: {e}")
            return False

    def open_database(self, db_name: str) -> bool:
        """Open database with enhanced connection management."""
        db_file = os.path.join(self.db_path, f"{db_name}.db")
        if not os.path.exists(db_file):
            print(f"Database {db_name} does not exist.")
            return False
        try:
            self.connection = sqlite3.connect(db_file)
            self.cursor = self.connection.cursor()
            self.current_db = db_name
            # Enable foreign key constraints
            self.cursor.execute("PRAGMA foreign_keys = ON")
            # Load schema information
            self.load_database_schema()
            return True
        except sqlite3.Error as e:
            print(f"Error opening database: {e}")
            return False

    def execute_query(self, query: str, params: tuple = ()) -> Tuple[List[str], List[Any], Optional[str]]:
        """Execute query with enhanced error handling and history."""
        # Split multiple statements by semicolon, but be careful with semicolons in strings
        statements = self._split_sql_statements(query)
        
        if not statements:
            return [], [], "No valid SQL statements found"
        
        # If multiple statements, execute them one by one
        if len(statements) > 1:
            return self._execute_multiple_statements(statements)
        
        # Single statement
        query_upper = statements[0].strip().upper()
        
        # Handle special commands
        if query_upper.startswith("CREATE DATABASE"):
            db_name = self._extract_database_name(statements[0])
            if db_name:
                if self.create_database(db_name):
                    return [], [], None
                else:
                    return [], [], f"Failed to create database '{db_name}'"
            else:
                return [], [], "Invalid CREATE DATABASE syntax"
        
        if query_upper.startswith("USE"):
            db_name = self._extract_database_name(statements[0])
            if db_name:
                if self.open_database(db_name):
                    return [], [], None
                else:
                    return [], [], f"Failed to open database '{db_name}'"
            else:
                return [], [], "Invalid USE DATABASE syntax"
        
        if query_upper.startswith("DROP DATABASE"):
            db_name = self._extract_database_name(statements[0])
            if db_name:
                if self.drop_database(db_name):
                    return [], [], None
                else:
                    return [], [], f"Failed to drop database '{db_name}'"
            else:
                return [], [], "Invalid DROP DATABASE syntax"
        
        # For other queries, need an open database
        if not self.connection or not self.cursor:
            return [], [], "No database is currently open. Please create and open a database first."
        
        try:
            # Compile the SQL query
            compiled_query = self.sql_compiler.compile_sql(statements[0])
            print(f"Original query: {statements[0]}")
            print(f"Compiled query: {compiled_query}")
            
            # Execute query
            self.cursor.execute(compiled_query, params)
            
            # Add to query history
            self.add_to_history(statements[0], "success")
            
            if query_upper.startswith("SELECT"):
                column_names = [description[0] for description in self.cursor.description]
                results = self.cursor.fetchall()
                return column_names, results, None
            else:
                self.connection.commit()
                return [], [], None
                
        except sqlite3.Error as e:
            error_msg = f"Query execution error: {e}"
            print(error_msg)
            self.add_to_history(statements[0], f"error: {e}")
            return [], [], error_msg

    def _execute_multiple_statements(self, statements: List[str]) -> Tuple[List[str], List[Any], Optional[str]]:
        """Execute multiple SQL statements."""
        if not self.connection or not self.cursor:
            return [], [], "No database is currently open. Please create and open a database first."
        
        try:
            results = []
            column_names = []
            executed_count = 0
            
            for i, statement in enumerate(statements):
                statement = statement.strip()
                if not statement:
                    continue
                
                print(f"Executing statement {i+1}: {statement[:50]}...")
                
                try:
                    # Compile the SQL query
                    compiled_query = self.sql_compiler.compile_sql(statement)
                    print(f"Compiled: {compiled_query[:100]}...")
                    
                    # Execute query
                    self.cursor.execute(compiled_query)
                    executed_count += 1
                    
                    # If it's a SELECT statement, collect results
                    if statement.upper().startswith("SELECT"):
                        if not column_names:  # First SELECT statement
                            column_names = [description[0] for description in self.cursor.description]
                        results.extend(self.cursor.fetchall())
                        
                except sqlite3.Error as e:
                    print(f"Error in statement {i+1}: {e}")
                    # Continue with other statements
                    continue
            
            # Commit all changes
            self.connection.commit()
            
            # Add to history
            self.add_to_history("; ".join(statements), "success")
            
            if results:
                return column_names, results, None
            else:
                return [], [], f"Executed {executed_count} statements successfully"
                
        except Exception as e:
            error_msg = f"Error executing multiple statements: {e}"
            print(error_msg)
            self.add_to_history("; ".join(statements), f"error: {e}")
            return [], [], error_msg

    def add_to_history(self, query: str, status: str):
        """Add query to history."""
        try:
            # Clean the query
            query = query.strip()
            if not query:
                return
            
            # Create history entry
            history_entry = {
                "query": query,
                "timestamp": datetime.now().isoformat(),
                "status": status,
                "database": self.current_db or "None",
                "id": len(self.query_history) + 1  # Add unique ID
            }
            
            # Add to history
            self.query_history.append(history_entry)
            
            # Keep only last 100 queries
            if len(self.query_history) > 100:
                self.query_history = self.query_history[-100:]
            
            # Save to JSON file
            self.save_query_history()
            
            print(f"Query added to history: {query[:50]}... (Status: {status})")
            
        except Exception as e:
            print(f"Error adding query to history: {e}")

    def add_to_favorites(self, query: str, name: str):
        """Add query to favorites."""
        self.favorites.append({
            "name": name,
            "query": query,
            "timestamp": datetime.now().isoformat(),
            "database": self.current_db
        })
        self.save_favorites()

    def get_query_history(self) -> List[Dict]:
        """Get query history."""
        return self.query_history

    def get_favorites(self) -> List[Dict]:
        """Get favorite queries."""
        return self.favorites
<<<<<<< HEAD
<<<<<<< Updated upstream
=======
    
    def create_database(self, db_name: str) -> bool:
        """Create a new database file."""
        try:
            db_path = os.path.join(self.db_path, f"{db_name}.db")
            
            # Check if database already exists
            if os.path.exists(db_path):
                print(f"Database {db_name} already exists")
                return False
            
            # Create the database file by connecting to it
            temp_conn = sqlite3.connect(db_path)
            temp_conn.close()
            
            print(f"Database {db_name} created successfully at {db_path}")
            return True
            
        except Exception as e:
            print(f"Error creating database {db_name}: {e}")
            return False
    
    def switch_database(self, db_name: str) -> bool:
        """Switch to a different database."""
        try:
            db_path = os.path.join(self.db_path, f"{db_name}.db")
            
            if not os.path.exists(db_path):
                print(f"Database {db_name} does not exist")
                return False
            
            # Close current connection if exists
            if self.connection:
                self.connection.close()
            
            # Connect to new database
            self.connection = sqlite3.connect(db_path)
            self.cursor = self.connection.cursor()
            self.current_db = db_name
            
            print(f"Switched to database: {db_name}")
            return True
            
        except Exception as e:
            print(f"Error switching to database {db_name}: {e}")
            return False
    
    def get_database_schema_for_ai(self) -> Dict[str, Any]:
        if not self.connection or not self.cursor:
            return {
                "database_name": "No database",
                "tables": [],
                "relationships": []
            }
        
        try:
            # Get all tables
            self.cursor.execute("SELECT name FROM sqlite_master WHERE type='table' AND name NOT LIKE 'sqlite_%'")
            tables = [row[0] for row in self.cursor.fetchall()]
            
            schema = {
                "database_name": self.current_db or "Unknown",
                "tables": [],
                "relationships": []
            }
            
            # Get schema for each table
            for table_name in tables:
                table_info = {
                    "table_name": table_name,
                    "columns": []
                }
                
                # Get column information
                self.cursor.execute(f"PRAGMA table_info({table_name})")
                columns = self.cursor.fetchall()
                
                for col in columns:
                    col_info = {
                        "name": col[1],
                        "type": col[2],
                        "nullable": not col[3],  # NOT NULL is 1, nullable is 0
                        "primary_key": bool(col[5])  # Primary key is 1
                    }
                    table_info["columns"].append(col_info)
                
                # Get foreign key relationships
                self.cursor.execute(f"PRAGMA foreign_key_list({table_name})")
                foreign_keys = self.cursor.fetchall()
                
                for fk in foreign_keys:
                    relationship = {
                        "from_table": table_name,
                        "from_column": fk[3],  # Column name
                        "to_table": fk[2],     # Referenced table
                        "to_column": fk[4]     # Referenced column
                    }
                    schema["relationships"].append(relationship)
                
                schema["tables"].append(table_info)
            
            return schema
            
        except Exception as e:
            print(f"Error getting database schema: {e}")
            return {
                "database_name": self.current_db or "Unknown",
                "tables": [],
                "relationships": []
            }
=======
>>>>>>> bc248ddc
    
    def force_save_history(self):
        """Force save query history to JSON file."""
        try:
            self.save_query_history()
            print("Query history force saved successfully")
        except Exception as e:
            print(f"Error force saving query history: {e}")
    
    def get_history_count(self) -> int:
        """Get the number of queries in history."""
        return len(self.query_history)
    
    def clear_query_history(self):
        """Clear all query history."""
        self.query_history = []
        self.save_query_history()
        print("Query history cleared")
<<<<<<< HEAD
>>>>>>> Stashed changes
=======
>>>>>>> bc248ddc

    def load_database_schema(self):
        """Load and cache database schema information."""
        if not self.connection:
            return
        
        try:
            # Get all tables
            self.cursor.execute("SELECT name FROM sqlite_master WHERE type='table'")
            tables = [row[0] for row in self.cursor.fetchall()]
            
            schema = {}
            for table in tables:
                # Get table info
                self.cursor.execute(f"PRAGMA table_info({table})")
                columns = []
                for row in self.cursor.fetchall():
                    columns.append({
                        "cid": row[0],
                        "name": row[1],
                        "type": row[2],
                        "notnull": bool(row[3]),
                        "default": row[4],
                        "pk": bool(row[5])
                    })
                
                # Get foreign keys
                self.cursor.execute(f"PRAGMA foreign_key_list({table})")
                foreign_keys = []
                for row in self.cursor.fetchall():
                    foreign_keys.append({
                        "id": row[0],
                        "seq": row[1],
                        "table": row[2],
                        "from": row[3],
                        "to": row[4],
                        "on_update": row[5],
                        "on_delete": row[6],
                        "match": row[7]
                    })
                
                schema[table] = {
                    "columns": columns,
                    "foreign_keys": foreign_keys
                }
            
            self.schemas[self.current_db] = schema
            self.save_schemas()
            
        except sqlite3.Error as e:
            print(f"Error loading schema: {e}")

    def get_table_schema(self, table_name: str) -> Dict:
        """Get detailed schema for a table."""
        if self.current_db in self.schemas and table_name in self.schemas[self.current_db]:
            return self.schemas[self.current_db][table_name]
        return {}

    def backup_database(self, db_name: str) -> bool:
        """Create a backup of the database."""
        try:
            source_file = os.path.join(self.db_path, f"{db_name}.db")
            if not os.path.exists(source_file):
                return False
            
            timestamp = datetime.now().strftime("%Y%m%d_%H%M%S")
            backup_file = os.path.join(self.db_path, "backups", f"{db_name}_{timestamp}.db")
            
            # Copy the database file
            import shutil
            shutil.copy2(source_file, backup_file)
            print(f"Database backed up to: {backup_file}")
            return True
        except Exception as e:
            print(f"Error backing up database: {e}")
            return False

    def restore_database(self, backup_file: str, db_name: str) -> bool:
        """Restore database from backup."""
        try:
            target_file = os.path.join(self.db_path, f"{db_name}.db")
            import shutil
            shutil.copy2(backup_file, target_file)
            print(f"Database restored from: {backup_file}")
            return True
        except Exception as e:
            print(f"Error restoring database: {e}")
            return False

    def get_databases(self) -> List[str]:
        """Get list of available databases."""
        if not os.path.exists(self.db_path):
            return []
        return [f.split(".db")[0] for f in os.listdir(self.db_path) if f.endswith(".db")]

    def get_tables(self) -> List[str]:
        """Get list of tables in current database."""
        if not self.connection or not self.cursor:
            return []
        try:
            self.cursor.execute("SELECT name FROM sqlite_master WHERE type='table'")
            return [row[0] for row in self.cursor.fetchall()]
        except sqlite3.Error as e:
            print(f"Error fetching tables: {e}")
            return []

    def get_table_data(self, table_name: str, limit: int = 100) -> Tuple[List[str], List[Any]]:
        """Get table data with limit."""
        if not self.connection or not self.cursor:
            return [], []
        try:
            self.cursor.execute(f"SELECT * FROM {table_name} LIMIT {limit}")
            if self.cursor.description:
                column_names = [description[0] for description in self.cursor.description]
                results = self.cursor.fetchall()
                return column_names, results
            return [], []
        except sqlite3.Error as e:
            print(f"Error fetching table data: {e}")
            return [], []

    def close_database(self):
        """Close current database connection."""
        if self.connection:
            self.connection.close()
            self.connection = None
            self.cursor = None
            self.current_db = None

    def _split_sql_statements(self, query: str) -> List[str]:
        """Split SQL statements by semicolon, handling strings and comments."""
        statements = []
        current = ""
        in_string = False
        string_char = None
        
        i = 0
        while i < len(query):
            char = query[i]
            
            if not in_string:
                if char in ["'", '"']:
                    in_string = True
                    string_char = char
                    current += char
                elif char == ';':
                    stmt = current.strip()
                    if stmt:
                        statements.append(stmt)
                    current = ""
                else:
                    current += char
            else:
                current += char
                if char == string_char:
                    # Check if it's escaped
                    if i > 0 and query[i-1] == '\\':
                        pass  # Escaped quote, continue
                    else:
                        in_string = False
                        string_char = None
            
            i += 1
        
        # Add the last statement if it exists
        stmt = current.strip()
        if stmt:
            statements.append(stmt)
        
        return statements

    def _extract_database_name(self, query: str) -> Optional[str]:
        """Extract database name from query."""
        import re
        match = re.search(r'(?:CREATE|DROP|USE)\s+(?:DATABASE\s+)?(\w+)', query, re.IGNORECASE)
        return match.group(1) if match else None

    def drop_database(self, db_name: str) -> bool:
        """Drop/delete a database file."""
        db_file = os.path.join(self.db_path, f"{db_name}.db")
        if os.path.exists(db_file):
            try:
                os.remove(db_file)
                return True
            except OSError as e:
                print(f"Error dropping database: {e}")
                return False
        return False

    def save_query_history(self):
        """Save query history to JSON file."""
        try:
            history_file = os.path.join(self.db_path, "query_history.json")
            
            # Ensure directory exists
            os.makedirs(os.path.dirname(history_file), exist_ok=True)
            
            # Create backup of existing file
            if os.path.exists(history_file):
                backup_file = history_file + ".backup"
                import shutil
                shutil.copy2(history_file, backup_file)
            
            # Save to JSON with proper formatting
            with open(history_file, 'w', encoding='utf-8') as f:
                json.dump(self.query_history, f, indent=2, ensure_ascii=False)
            
            print(f"Query history saved to: {history_file} ({len(self.query_history)} entries)")
            
        except Exception as e:
            print(f"Error saving query history: {e}")
            # Try to restore from backup if save failed
            try:
                backup_file = history_file + ".backup"
                if os.path.exists(backup_file):
                    import shutil
                    shutil.copy2(backup_file, history_file)
                    print("Restored from backup file")
            except:
                pass

    def load_query_history(self):
        """Load query history from JSON file."""
        try:
            history_file = os.path.join(self.db_path, "query_history.json")
            
            if os.path.exists(history_file):
                with open(history_file, 'r', encoding='utf-8') as f:
                    loaded_history = json.load(f)
                    
                # Validate loaded data
                if isinstance(loaded_history, list):
                    self.query_history = loaded_history
                    print(f"Query history loaded: {len(self.query_history)} entries")
                else:
                    print("Invalid query history format, starting fresh")
                    self.query_history = []
            else:
                print("No query history file found, starting fresh")
                self.query_history = []
                
        except Exception as e:
            print(f"Error loading query history: {e}")
            print("Starting with empty query history")
            self.query_history = []

    def save_favorites(self):
        """Save favorites to JSON file."""
        try:
            favorites_file = os.path.join(self.db_path, "favorites.json")
            
            # Ensure directory exists
            os.makedirs(os.path.dirname(favorites_file), exist_ok=True)
            
            # Create backup of existing file
            if os.path.exists(favorites_file):
                backup_file = favorites_file + ".backup"
                import shutil
                shutil.copy2(favorites_file, backup_file)
            
            # Save to JSON with proper formatting
            with open(favorites_file, 'w', encoding='utf-8') as f:
                json.dump(self.favorites, f, indent=2, ensure_ascii=False)
            
            print(f"Favorites saved to: {favorites_file} ({len(self.favorites)} entries)")
            
        except Exception as e:
            print(f"Error saving favorites: {e}")

    def load_favorites(self):
        """Load favorites from JSON file."""
        try:
            favorites_file = os.path.join(self.db_path, "favorites.json")
            
            if os.path.exists(favorites_file):
                with open(favorites_file, 'r', encoding='utf-8') as f:
                    loaded_favorites = json.load(f)
                    
                # Validate loaded data
                if isinstance(loaded_favorites, list):
                    self.favorites = loaded_favorites
                    print(f"Favorites loaded: {len(self.favorites)} entries")
                else:
                    print("Invalid favorites format, starting fresh")
                    self.favorites = []
            else:
                print("No favorites file found, starting fresh")
                self.favorites = []
                
        except Exception as e:
            print(f"Error loading favorites: {e}")
            print("Starting with empty favorites")
            self.favorites = []

    def save_schemas(self):
        """Save schemas to file."""
        try:
            schemas_file = os.path.join(self.db_path, "schemas", "schemas.json")
            with open(schemas_file, 'w') as f:
                json.dump(self.schemas, f, indent=2)
        except Exception as e:
            print(f"Error saving schemas: {e}")

    def load_schemas(self):
        """Load schemas from file."""
        try:
            schemas_file = os.path.join(self.db_path, "schemas", "schemas.json")
            if os.path.exists(schemas_file):
                with open(schemas_file, 'r') as f:
                    self.schemas = json.load(f)
        except Exception as e:
            print(f"Error loading schemas: {e}")<|MERGE_RESOLUTION|>--- conflicted
+++ resolved
@@ -240,9 +240,6 @@
     def get_favorites(self) -> List[Dict]:
         """Get favorite queries."""
         return self.favorites
-<<<<<<< HEAD
-<<<<<<< Updated upstream
-=======
     
     def create_database(self, db_name: str) -> bool:
         """Create a new database file."""
@@ -353,8 +350,6 @@
                 "tables": [],
                 "relationships": []
             }
-=======
->>>>>>> bc248ddc
     
     def force_save_history(self):
         """Force save query history to JSON file."""
@@ -373,10 +368,24 @@
         self.query_history = []
         self.save_query_history()
         print("Query history cleared")
-<<<<<<< HEAD
->>>>>>> Stashed changes
-=======
->>>>>>> bc248ddc
+    
+    def force_save_history(self):
+        """Force save query history to JSON file."""
+        try:
+            self.save_query_history()
+            print("Query history force saved successfully")
+        except Exception as e:
+            print(f"Error force saving query history: {e}")
+    
+    def get_history_count(self) -> int:
+        """Get the number of queries in history."""
+        return len(self.query_history)
+    
+    def clear_query_history(self):
+        """Clear all query history."""
+        self.query_history = []
+        self.save_query_history()
+        print("Query history cleared")
 
     def load_database_schema(self):
         """Load and cache database schema information."""
